{
	"name": "@microsoft/vscode-serial-monitor-api",
	"description": "Public API for vscode-serial-monitor",
	"main": "dist/api.js",
	"typings": "dist/api.d.ts",
	"scripts": {
		"build": "npm run lint && tsc -p ./",
		"clean": "rimraf ./dist"
	},
	"devDependencies": {
<<<<<<< HEAD
		"@types/node": "20.14.11",
		"rimraf": "6.0.1"
=======
		"@types/node": "16.11.7",
		"rimraf": "3.0.2"
>>>>>>> e68bf0a9
	}
}<|MERGE_RESOLUTION|>--- conflicted
+++ resolved
@@ -8,12 +8,7 @@
 		"clean": "rimraf ./dist"
 	},
 	"devDependencies": {
-<<<<<<< HEAD
-		"@types/node": "20.14.11",
-		"rimraf": "6.0.1"
-=======
 		"@types/node": "16.11.7",
 		"rimraf": "3.0.2"
->>>>>>> e68bf0a9
 	}
 }